--- conflicted
+++ resolved
@@ -226,34 +226,7 @@
         let dir = Builder::new()
             .prefix(".ssh-connection")
             .tempdir_in("./")
-<<<<<<< HEAD
-            .map_err(Error::ControlDirFailed)?;
-=======
             .map_err(Error::Master)?;
-        let mut destination = destination.as_ref();
-
-        // the "new" ssh://user@host:port form is not supported by all versions of ssh, so we
-        // always translate it into the option form.
-        let mut user = None;
-        let mut port = None;
-        if destination.starts_with("ssh://") {
-            destination = &destination[6..];
-            if let Some(at) = destination.find('@') {
-                // specified a username -- extract it:
-                user = Some(&destination[..at]);
-                destination = &destination[(at + 1)..];
-            }
-            if let Some(colon) = destination.rfind(':') {
-                let p = &destination[(colon + 1)..];
-                if p.chars().all(|c| c.is_ascii_digit()) {
-                    // user specified a port -- extract it:
-                    port = Some(p);
-                    destination = &destination[..colon];
-                }
-            }
-        }
-
->>>>>>> 74ef76b8
         let mut init = process::Command::new("ssh");
 
         init.stdin(Stdio::null())
